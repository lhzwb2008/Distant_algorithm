# -*- coding: utf-8 -*-
"""
TikTok Creator Score System Configuration

配置文件，包含API设置、评分权重和系统参数
"""

import os
from typing import Dict, Any
from dotenv import load_dotenv

# 加载环境变量
load_dotenv()

class Config:
    """系统配置类"""
    
    # TiKhub API配置
    # 注意：TIKHUB_API_KEY 必须在 .env 文件中配置，不提供默认值以确保安全
    TIKHUB_API_KEY = os.getenv('TIKHUB_API_KEY')
    TIKHUB_BASE_URL = os.getenv('TIKHUB_BASE_URL', 'https://api.tikhub.dev')  # 使用正确的API URL
    TIKHUB_REQUEST_TIMEOUT = int(os.getenv('TIKHUB_REQUEST_TIMEOUT', '30'))
<<<<<<< HEAD
    TIKHUB_MAX_RETRIES = int(os.getenv('TIKHUB_MAX_RETRIES', '25'))  # 增加到25次，确保覆盖限流恢复时间
=======
    TIKHUB_MAX_RETRIES = int(os.getenv('TIKHUB_MAX_RETRIES', '5'))  # 降低重试次数
    TIKHUB_CONCURRENT_REQUESTS = int(os.getenv('TIKHUB_CONCURRENT_REQUESTS', '10'))  # TikHub API并发数限制为10
>>>>>>> 5532cd08
    
    # OpenRouter API配置 - 用于视频质量评分
    # 注意：OPENROUTER_API_KEY 必须在 .env 文件中配置，不提供默认值以确保安全
    OPENROUTER_API_KEY = os.getenv('OPENROUTER_API_KEY')
    OPENROUTER_BASE_URL = os.getenv('OPENROUTER_BASE_URL', 'https://openrouter.ai/api/v1')
    OPENROUTER_MODEL = os.getenv('OPENROUTER_MODEL', 'openai/gpt-4o-mini')
    OPENROUTER_REQUEST_TIMEOUT = int(os.getenv('OPENROUTER_REQUEST_TIMEOUT', '60'))
    OPENROUTER_TEMPERATURE = float(os.getenv('OPENROUTER_TEMPERATURE', '0.3'))
    OPENROUTER_MAX_TOKENS = int(os.getenv('OPENROUTER_MAX_TOKENS', '2000'))
    OPENROUTER_CONCURRENT_REQUESTS = int(os.getenv('OPENROUTER_CONCURRENT_REQUESTS', '10'))  # 并发请求数
    
    # Google Gemini API配置 - 用于视频内容分析（当字幕提取关闭时使用）
    GOOGLE_API_KEY = os.getenv('GOOGLE_API_KEY')
    GOOGLE_MODEL = os.getenv('GOOGLE_MODEL', 'models/gemini-2.5-flash')
    GOOGLE_REQUEST_TIMEOUT = int(os.getenv('GOOGLE_REQUEST_TIMEOUT', '120'))  # 视频处理需要更长时间
    GOOGLE_CONCURRENT_REQUESTS = int(os.getenv('GOOGLE_CONCURRENT_REQUESTS', '10'))  # Google API并发数，建议较低
    
    # 数据获取范围配置
    ACCOUNT_QUALITY_DAYS = int(os.getenv('ACCOUNT_QUALITY_DAYS', '90'))  # 维度一：账户质量分数据范围（天数）
    CONTENT_INTERACTION_MAX_VIDEOS = int(os.getenv('CONTENT_INTERACTION_MAX_VIDEOS', '100'))  # 维度二：内容互动分最大检查视频数
    
    # API端点配置
    API_ENDPOINTS = {
        'user_profile': '/api/v1/tiktok/web/fetch_user_profile',
        'video_metrics': '/api/v1/tiktok/analytics/fetch_video_metrics',
        'video_detail': '/api/v1/tiktok/app/v3/fetch_one_video',
        'user_videos': '/api/v1/tiktok/web/fetch_user_post'
    }
    
    # API端点快捷访问
    USER_PROFILE_ENDPOINT = API_ENDPOINTS['user_profile']
    VIDEO_METRICS_ENDPOINT = API_ENDPOINTS['video_metrics']
    VIDEO_DETAIL_ENDPOINT = API_ENDPOINTS['video_detail']
    USER_VIDEOS_ENDPOINT = API_ENDPOINTS['user_videos']
    
    # 字幕提取开关配置
    ENABLE_SUBTITLE_EXTRACTION = os.getenv('ENABLE_SUBTITLE_EXTRACTION', 'false').lower() == 'true'
    
    # 主评分权重配置
    CONTENT_QUALITY_WEIGHT = float(os.getenv('CONTENT_QUALITY_WEIGHT', '0.35'))
    CONTENT_INTERACTION_WEIGHT = float(os.getenv('CONTENT_INTERACTION_WEIGHT', '0.65'))
    
    # 账户质量评分权重
    ACCOUNT_QUALITY_WEIGHTS = {
        'follower_count': 0.40,  # 粉丝数量权重
        'total_likes': 0.40,     # 总点赞数权重
        'posting_frequency': 0.20 # 发布频率权重
    }
    
    # 内容互动评分权重
    CONTENT_INTERACTION_WEIGHTS = {
        'views': 0.10,      # 播放量权重
        'likes': 0.25,      # 点赞数权重
        'comments': 0.30,   # 评论数权重
        'shares': 0.35      # 分享数权重
    }
    
    # 账户质量加权系数
    ACCOUNT_QUALITY_MULTIPLIERS = {
        (0, 10): 1.0,
        (10, 30): 1.2,
        (31, 60): 1.5,
        (61, 80): 2.0,
        (81, 100): 3.0
    }
    
    # 评分算法参数
    SCORING_PARAMETERS = {
        # 粉丝数量评分参数
        'follower_score': {
            'log_multiplier': 10,
            'max_score': 100
        },
        
        # 总点赞数评分参数
        'total_likes_score': {
            'log_multiplier': 12.5,
            'max_score': 100
        },
        
        # 发布频率评分参数
        'posting_frequency_score': {
            'ideal_frequency': 5,  # 理想的每周发布次数
            'penalty_coefficient': 15,  # 偏离理想频次的惩罚系数
            'max_score': 100
        },
        
        # 播放量评分参数
        'view_score': {
            'multiplier': 100,  # 播放量/粉丝数的倍数
            'max_score': 100
        },
        
        # 点赞率评分参数
        'like_rate_score': {
            'multiplier': 2500,  # 点赞率系数
            'max_score': 100,
            'excellent_rate': 0.04  # 优秀点赞率标准（4%）
        },
        
        # 评论率评分参数
        'comment_rate_score': {
            'multiplier': 12500,  # 评论率系数
            'max_score': 100,
            'excellent_rate': 0.008  # 优秀评论率标准（0.8%）
        },
        
        # 分享率评分参数
        'share_rate_score': {
            'multiplier': 25000,  # 分享率系数
            'max_score': 100,
            'excellent_rate': 0.004  # 优秀分享率标准（0.4%）
        }
    }
    
    # 行业基准数据
    INDUSTRY_BENCHMARKS = {
        'average_engagement_rate': 0.025,  # 平均互动率2.5%
        'excellent_engagement_rate': 0.0396,  # 优秀互动率3.96%
        'small_account_engagement': 0.042,  # 小账户互动率4.2%
        'large_account_threshold': 100000,  # 大账户粉丝阈值
        
        # 不同粉丝数量级的基准
        'follower_benchmarks': {
            '1k_10k': {'score_range': (20, 40), 'engagement_rate': 0.042},
            '10k_100k': {'score_range': (40, 50), 'engagement_rate': 0.035},
            '100k_plus': {'score_range': (50, 60), 'engagement_rate': 0.025}
        }
    }
    
    # 数据验证规则
    VALIDATION_RULES = {
        'min_follower_count': 0,
        'max_follower_count': 1000000000,  # 10亿粉丝上限
        'min_video_count': 1,
        'max_video_count': 1000,  # 单次分析最多1000个视频
        'min_engagement_rate': 0,
        'max_engagement_rate': 1.0,  # 100%互动率上限
        'min_score': 0,
        'max_base_score': 100,  # 基础评分上限
        'max_weighted_score': 300  # 加权后评分上限
    }
    
    # 缓存配置
    CACHE_CONFIG = {
        'enable_cache': True,
        'cache_ttl': 3600,  # 缓存时间1小时
        'max_cache_size': 1000  # 最大缓存条目数
    }
    
    # 日志配置
    LOG_LEVEL = os.getenv('LOG_LEVEL', 'INFO')
    LOG_FORMAT = '%(asctime)s - %(name)s - %(levelname)s - %(message)s'
    
    # 错误处理配置
    ERROR_HANDLING = {
        'max_retries': 3,
        'retry_delay': 3,  # 基础重试延迟（秒），配合指数退避
        'timeout_threshold': 30,  # 超时阈值（秒）
        'rate_limit_delay': 60,  # 限流延迟（秒）
        'exponential_backoff': True,  # 启用指数退避
        'backoff_factor': 1.5,  # 退避因子
        'max_delay': 30  # 最大延迟时间（秒）
    }
    
    @classmethod
    def get_account_quality_multiplier(cls, score: float) -> float:
        """根据账户质量分数获取加权系数
        
        Args:
            score: 账户质量分数
            
        Returns:
            float: 加权系数
        """
        for (min_score, max_score), multiplier in cls.ACCOUNT_QUALITY_MULTIPLIERS.items():
            if min_score <= score <= max_score:
                return multiplier
        
        # 如果分数超出范围，返回最高倍数
        return 3.0
    
    @classmethod
    def validate_config(cls) -> Dict[str, Any]:
        """验证配置的有效性
        
        Returns:
            Dict[str, Any]: 验证结果
        """
        validation_result = {
            'valid': True,
            'errors': [],
            'warnings': []
        }
        
        # 检查API密钥
        if not cls.TIKHUB_API_KEY:
            validation_result['valid'] = False
            validation_result['errors'].append('TIKHUB_API_KEY is required')
        
        if not cls.OPENROUTER_API_KEY:
            validation_result['warnings'].append('OPENROUTER_API_KEY is not set, video quality scoring will be disabled')
        
        # 检查权重总和
        account_weight_sum = sum(cls.ACCOUNT_QUALITY_WEIGHTS.values())
        if abs(account_weight_sum - 1.0) > 0.001:
            validation_result['valid'] = False
            validation_result['errors'].append(
                f'Account quality weights sum to {account_weight_sum}, should be 1.0'
            )
        
        content_weight_sum = sum(cls.CONTENT_INTERACTION_WEIGHTS.values())
        if abs(content_weight_sum - 1.0) > 0.001:
            validation_result['valid'] = False
            validation_result['errors'].append(
                f'Content interaction weights sum to {content_weight_sum}, should be 1.0'
            )
        
        main_weight_sum = cls.CONTENT_QUALITY_WEIGHT + cls.CONTENT_INTERACTION_WEIGHT
        if abs(main_weight_sum - 1.0) > 0.001:
            validation_result['valid'] = False
            validation_result['errors'].append(
                f'Main weights sum to {main_weight_sum}, should be 1.0'
            )
        
        # 检查参数合理性
        if cls.TIKHUB_REQUEST_TIMEOUT <= 0:
            validation_result['warnings'].append('Request timeout should be positive')
        
        if cls.TIKHUB_MAX_RETRIES < 0:
            validation_result['warnings'].append('Max retries should be non-negative')
        
        return validation_result
    
    @classmethod
    def get_config_summary(cls) -> Dict[str, Any]:
        """获取配置摘要
        
        Returns:
            Dict[str, Any]: 配置摘要
        """
        return {
            'tikhub_api_configured': bool(cls.TIKHUB_API_KEY),
            'openrouter_api_configured': bool(cls.OPENROUTER_API_KEY),
            'google_api_configured': bool(cls.GOOGLE_API_KEY),
            'tikhub_base_url': cls.TIKHUB_BASE_URL,
            'tikhub_concurrent_requests': cls.TIKHUB_CONCURRENT_REQUESTS,
            'openrouter_base_url': cls.OPENROUTER_BASE_URL,
            'openrouter_model': cls.OPENROUTER_MODEL,
            'openrouter_concurrent_requests': cls.OPENROUTER_CONCURRENT_REQUESTS,
            'google_model': cls.GOOGLE_MODEL,
            'google_concurrent_requests': cls.GOOGLE_CONCURRENT_REQUESTS,
            'subtitle_extraction_enabled': cls.ENABLE_SUBTITLE_EXTRACTION,
            'data_range': {
                'account_quality_days': cls.ACCOUNT_QUALITY_DAYS,
                'content_interaction_max_videos': cls.CONTENT_INTERACTION_MAX_VIDEOS
            },
            'main_weights': {
                'content_quality': cls.CONTENT_QUALITY_WEIGHT,
                'content_interaction': cls.CONTENT_INTERACTION_WEIGHT
            },
            'account_quality_weights': cls.ACCOUNT_QUALITY_WEIGHTS,
            'content_interaction_weights': cls.CONTENT_INTERACTION_WEIGHTS,
            'cache_enabled': cls.CACHE_CONFIG['enable_cache'],
            'log_level': cls.LOG_LEVEL
        }


# 创建全局配置实例
config = Config()

# 验证配置
validation_result = config.validate_config()
if not validation_result['valid']:
    raise ValueError(f"Configuration validation failed: {validation_result['errors']}")

if validation_result['warnings']:
    import warnings
    for warning in validation_result['warnings']:
        warnings.warn(f"Configuration warning: {warning}")<|MERGE_RESOLUTION|>--- conflicted
+++ resolved
@@ -20,12 +20,8 @@
     TIKHUB_API_KEY = os.getenv('TIKHUB_API_KEY')
     TIKHUB_BASE_URL = os.getenv('TIKHUB_BASE_URL', 'https://api.tikhub.dev')  # 使用正确的API URL
     TIKHUB_REQUEST_TIMEOUT = int(os.getenv('TIKHUB_REQUEST_TIMEOUT', '30'))
-<<<<<<< HEAD
     TIKHUB_MAX_RETRIES = int(os.getenv('TIKHUB_MAX_RETRIES', '25'))  # 增加到25次，确保覆盖限流恢复时间
-=======
-    TIKHUB_MAX_RETRIES = int(os.getenv('TIKHUB_MAX_RETRIES', '5'))  # 降低重试次数
     TIKHUB_CONCURRENT_REQUESTS = int(os.getenv('TIKHUB_CONCURRENT_REQUESTS', '10'))  # TikHub API并发数限制为10
->>>>>>> 5532cd08
     
     # OpenRouter API配置 - 用于视频质量评分
     # 注意：OPENROUTER_API_KEY 必须在 .env 文件中配置，不提供默认值以确保安全
