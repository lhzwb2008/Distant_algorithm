# -*- coding: utf-8 -*-
"""
TikTok Creator Score System Configuration

配置文件，包含API设置、评分权重和系统参数
"""

import os
from typing import Dict, Any
from dotenv import load_dotenv

# 加载环境变量
load_dotenv()

class Config:
    """系统配置类"""
    
    # TiKhub API配置
    # 注意：TIKHUB_API_KEY 必须在 .env 文件中配置，不提供默认值以确保安全
    TIKHUB_API_KEY = os.getenv('TIKHUB_API_KEY')
    TIKHUB_BASE_URL = os.getenv('TIKHUB_BASE_URL', 'https://api.tikhub.dev')  # 使用正确的API URL
    TIKHUB_REQUEST_TIMEOUT = int(os.getenv('TIKHUB_REQUEST_TIMEOUT', '30'))
    TIKHUB_MAX_RETRIES = int(os.getenv('TIKHUB_MAX_RETRIES', '20'))
    
    # OpenRouter API配置 - 用于视频质量评分
    # 注意：OPENROUTER_API_KEY 必须在 .env 文件中配置，不提供默认值以确保安全
    OPENROUTER_API_KEY = os.getenv('OPENROUTER_API_KEY')
    OPENROUTER_BASE_URL = os.getenv('OPENROUTER_BASE_URL', 'https://openrouter.ai/api/v1')
    OPENROUTER_MODEL = os.getenv('OPENROUTER_MODEL', 'openai/gpt-4o-mini')
    OPENROUTER_REQUEST_TIMEOUT = int(os.getenv('OPENROUTER_REQUEST_TIMEOUT', '60'))
    OPENROUTER_TEMPERATURE = float(os.getenv('OPENROUTER_TEMPERATURE', '0.3'))
    OPENROUTER_MAX_TOKENS = int(os.getenv('OPENROUTER_MAX_TOKENS', '2000'))
<<<<<<< HEAD

    # OpenAI API配置 - 用于音频转文本（Whisper）
    OPENAI_API_KEY = os.getenv('OPENAI_API_KEY')
    OPENAI_WHISPER_MODEL = os.getenv('OPENAI_WHISPER_MODEL', 'whisper-1')
    OPENAI_REQUEST_TIMEOUT = int(os.getenv('OPENAI_REQUEST_TIMEOUT', '120'))  # 音频处理需要更长时间
=======
    OPENROUTER_CONCURRENT_REQUESTS = int(os.getenv('OPENROUTER_CONCURRENT_REQUESTS', '20'))  # 并发请求数
    
    # Google Gemini API配置 - 用于视频内容分析（当字幕提取关闭时使用）
    GOOGLE_API_KEY = os.getenv('GOOGLE_API_KEY')
    GOOGLE_MODEL = os.getenv('GOOGLE_MODEL', 'models/gemini-2.5-flash')
    GOOGLE_REQUEST_TIMEOUT = int(os.getenv('GOOGLE_REQUEST_TIMEOUT', '120'))  # 视频处理需要更长时间
    GOOGLE_CONCURRENT_REQUESTS = int(os.getenv('GOOGLE_CONCURRENT_REQUESTS', '5'))  # Google API并发数，建议较低
>>>>>>> 496799c6
    
    # 数据获取范围配置
    ACCOUNT_QUALITY_DAYS = int(os.getenv('ACCOUNT_QUALITY_DAYS', '90'))  # 维度一：账户质量分数据范围（天数）
    CONTENT_INTERACTION_MAX_VIDEOS = int(os.getenv('CONTENT_INTERACTION_MAX_VIDEOS', '100'))  # 维度二：内容互动分最大检查视频数
    
    # API端点配置
    API_ENDPOINTS = {
        'user_profile': '/api/v1/tiktok/web/fetch_user_profile',
        'video_metrics': '/api/v1/tiktok/analytics/fetch_video_metrics',
        'video_detail': '/api/v1/tiktok/app/v3/fetch_one_video',
        'user_videos': '/api/v1/tiktok/web/fetch_user_post'
    }
    
    # API端点快捷访问
    USER_PROFILE_ENDPOINT = API_ENDPOINTS['user_profile']
    VIDEO_METRICS_ENDPOINT = API_ENDPOINTS['video_metrics']
    VIDEO_DETAIL_ENDPOINT = API_ENDPOINTS['video_detail']
    USER_VIDEOS_ENDPOINT = API_ENDPOINTS['user_videos']
    
    # 字幕提取开关配置
    ENABLE_SUBTITLE_EXTRACTION = os.getenv('ENABLE_SUBTITLE_EXTRACTION', 'false').lower() == 'true'
    
    # 主评分权重配置
    CONTENT_QUALITY_WEIGHT = float(os.getenv('CONTENT_QUALITY_WEIGHT', '0.35'))
    CONTENT_INTERACTION_WEIGHT = float(os.getenv('CONTENT_INTERACTION_WEIGHT', '0.65'))
    
    # 账户质量评分权重
    ACCOUNT_QUALITY_WEIGHTS = {
        'follower_count': 0.40,  # 粉丝数量权重
        'total_likes': 0.40,     # 总点赞数权重
        'posting_frequency': 0.20 # 发布频率权重
    }
    
    # 内容互动评分权重
    CONTENT_INTERACTION_WEIGHTS = {
        'views': 0.10,      # 播放量权重
        'likes': 0.25,      # 点赞数权重
        'comments': 0.30,   # 评论数权重
        'shares': 0.35      # 分享数权重
    }
    
    # 账户质量加权系数
    ACCOUNT_QUALITY_MULTIPLIERS = {
        (0, 10): 1.0,
        (10, 30): 1.2,
        (31, 60): 1.5,
        (61, 80): 2.0,
        (81, 100): 3.0
    }
    
    # 评分算法参数
    SCORING_PARAMETERS = {
        # 粉丝数量评分参数
        'follower_score': {
            'log_multiplier': 10,
            'max_score': 100
        },
        
        # 总点赞数评分参数
        'total_likes_score': {
            'log_multiplier': 12.5,
            'max_score': 100
        },
        
        # 发布频率评分参数
        'posting_frequency_score': {
            'ideal_frequency': 5,  # 理想的每周发布次数
            'penalty_coefficient': 15,  # 偏离理想频次的惩罚系数
            'max_score': 100
        },
        
        # 播放量评分参数
        'view_score': {
            'multiplier': 100,  # 播放量/粉丝数的倍数
            'max_score': 100
        },
        
        # 点赞率评分参数
        'like_rate_score': {
            'multiplier': 2500,  # 点赞率系数
            'max_score': 100,
            'excellent_rate': 0.04  # 优秀点赞率标准（4%）
        },
        
        # 评论率评分参数
        'comment_rate_score': {
            'multiplier': 12500,  # 评论率系数
            'max_score': 100,
            'excellent_rate': 0.008  # 优秀评论率标准（0.8%）
        },
        
        # 分享率评分参数
        'share_rate_score': {
            'multiplier': 25000,  # 分享率系数
            'max_score': 100,
            'excellent_rate': 0.004  # 优秀分享率标准（0.4%）
        }
    }
    
    # 行业基准数据
    INDUSTRY_BENCHMARKS = {
        'average_engagement_rate': 0.025,  # 平均互动率2.5%
        'excellent_engagement_rate': 0.0396,  # 优秀互动率3.96%
        'small_account_engagement': 0.042,  # 小账户互动率4.2%
        'large_account_threshold': 100000,  # 大账户粉丝阈值
        
        # 不同粉丝数量级的基准
        'follower_benchmarks': {
            '1k_10k': {'score_range': (20, 40), 'engagement_rate': 0.042},
            '10k_100k': {'score_range': (40, 50), 'engagement_rate': 0.035},
            '100k_plus': {'score_range': (50, 60), 'engagement_rate': 0.025}
        }
    }
    
    # 数据验证规则
    VALIDATION_RULES = {
        'min_follower_count': 0,
        'max_follower_count': 1000000000,  # 10亿粉丝上限
        'min_video_count': 1,
        'max_video_count': 1000,  # 单次分析最多1000个视频
        'min_engagement_rate': 0,
        'max_engagement_rate': 1.0,  # 100%互动率上限
        'min_score': 0,
        'max_base_score': 100,  # 基础评分上限
        'max_weighted_score': 300  # 加权后评分上限
    }
    
    # 缓存配置
    CACHE_CONFIG = {
        'enable_cache': True,
        'cache_ttl': 3600,  # 缓存时间1小时
        'max_cache_size': 1000  # 最大缓存条目数
    }
    
    # 日志配置
    LOG_LEVEL = os.getenv('LOG_LEVEL', 'INFO')
    LOG_FORMAT = '%(asctime)s - %(name)s - %(levelname)s - %(message)s'
    
    # 错误处理配置
    ERROR_HANDLING = {
        'max_retries': 3,
        'retry_delay': 1,  # 重试延迟（秒）
        'timeout_threshold': 30,  # 超时阈值（秒）
        'rate_limit_delay': 60  # 限流延迟（秒）
    }
    
    @classmethod
    def get_account_quality_multiplier(cls, score: float) -> float:
        """根据账户质量分数获取加权系数
        
        Args:
            score: 账户质量分数
            
        Returns:
            float: 加权系数
        """
        for (min_score, max_score), multiplier in cls.ACCOUNT_QUALITY_MULTIPLIERS.items():
            if min_score <= score <= max_score:
                return multiplier
        
        # 如果分数超出范围，返回最高倍数
        return 3.0
    
    @classmethod
    def validate_config(cls) -> Dict[str, Any]:
        """验证配置的有效性
        
        Returns:
            Dict[str, Any]: 验证结果
        """
        validation_result = {
            'valid': True,
            'errors': [],
            'warnings': []
        }
        
        # 检查API密钥
        if not cls.TIKHUB_API_KEY:
            validation_result['valid'] = False
            validation_result['errors'].append('TIKHUB_API_KEY is required')
        
        if not cls.OPENROUTER_API_KEY:
            validation_result['warnings'].append('OPENROUTER_API_KEY is not set, video quality scoring will be disabled')
        
        # 检查权重总和
        account_weight_sum = sum(cls.ACCOUNT_QUALITY_WEIGHTS.values())
        if abs(account_weight_sum - 1.0) > 0.001:
            validation_result['valid'] = False
            validation_result['errors'].append(
                f'Account quality weights sum to {account_weight_sum}, should be 1.0'
            )
        
        content_weight_sum = sum(cls.CONTENT_INTERACTION_WEIGHTS.values())
        if abs(content_weight_sum - 1.0) > 0.001:
            validation_result['valid'] = False
            validation_result['errors'].append(
                f'Content interaction weights sum to {content_weight_sum}, should be 1.0'
            )
        
        main_weight_sum = cls.CONTENT_QUALITY_WEIGHT + cls.CONTENT_INTERACTION_WEIGHT
        if abs(main_weight_sum - 1.0) > 0.001:
            validation_result['valid'] = False
            validation_result['errors'].append(
                f'Main weights sum to {main_weight_sum}, should be 1.0'
            )
        
        # 检查参数合理性
        if cls.TIKHUB_REQUEST_TIMEOUT <= 0:
            validation_result['warnings'].append('Request timeout should be positive')
        
        if cls.TIKHUB_MAX_RETRIES < 0:
            validation_result['warnings'].append('Max retries should be non-negative')
        
        return validation_result
    
    @classmethod
    def get_config_summary(cls) -> Dict[str, Any]:
        """获取配置摘要
        
        Returns:
            Dict[str, Any]: 配置摘要
        """
        return {
            'tikhub_api_configured': bool(cls.TIKHUB_API_KEY),
            'openrouter_api_configured': bool(cls.OPENROUTER_API_KEY),
            'google_api_configured': bool(cls.GOOGLE_API_KEY),
            'tikhub_base_url': cls.TIKHUB_BASE_URL,
            'openrouter_base_url': cls.OPENROUTER_BASE_URL,
            'openrouter_model': cls.OPENROUTER_MODEL,
            'openrouter_concurrent_requests': cls.OPENROUTER_CONCURRENT_REQUESTS,
            'google_model': cls.GOOGLE_MODEL,
            'google_concurrent_requests': cls.GOOGLE_CONCURRENT_REQUESTS,
            'subtitle_extraction_enabled': cls.ENABLE_SUBTITLE_EXTRACTION,
            'data_range': {
                'account_quality_days': cls.ACCOUNT_QUALITY_DAYS,
                'content_interaction_max_videos': cls.CONTENT_INTERACTION_MAX_VIDEOS
            },
            'main_weights': {
                'content_quality': cls.CONTENT_QUALITY_WEIGHT,
                'content_interaction': cls.CONTENT_INTERACTION_WEIGHT
            },
            'account_quality_weights': cls.ACCOUNT_QUALITY_WEIGHTS,
            'content_interaction_weights': cls.CONTENT_INTERACTION_WEIGHTS,
            'cache_enabled': cls.CACHE_CONFIG['enable_cache'],
            'log_level': cls.LOG_LEVEL
        }


# 创建全局配置实例
config = Config()

# 验证配置
validation_result = config.validate_config()
if not validation_result['valid']:
    raise ValueError(f"Configuration validation failed: {validation_result['errors']}")

if validation_result['warnings']:
    import warnings
    for warning in validation_result['warnings']:
        warnings.warn(f"Configuration warning: {warning}")<|MERGE_RESOLUTION|>--- conflicted
+++ resolved
@@ -30,13 +30,6 @@
     OPENROUTER_REQUEST_TIMEOUT = int(os.getenv('OPENROUTER_REQUEST_TIMEOUT', '60'))
     OPENROUTER_TEMPERATURE = float(os.getenv('OPENROUTER_TEMPERATURE', '0.3'))
     OPENROUTER_MAX_TOKENS = int(os.getenv('OPENROUTER_MAX_TOKENS', '2000'))
-<<<<<<< HEAD
-
-    # OpenAI API配置 - 用于音频转文本（Whisper）
-    OPENAI_API_KEY = os.getenv('OPENAI_API_KEY')
-    OPENAI_WHISPER_MODEL = os.getenv('OPENAI_WHISPER_MODEL', 'whisper-1')
-    OPENAI_REQUEST_TIMEOUT = int(os.getenv('OPENAI_REQUEST_TIMEOUT', '120'))  # 音频处理需要更长时间
-=======
     OPENROUTER_CONCURRENT_REQUESTS = int(os.getenv('OPENROUTER_CONCURRENT_REQUESTS', '20'))  # 并发请求数
     
     # Google Gemini API配置 - 用于视频内容分析（当字幕提取关闭时使用）
@@ -44,7 +37,6 @@
     GOOGLE_MODEL = os.getenv('GOOGLE_MODEL', 'models/gemini-2.5-flash')
     GOOGLE_REQUEST_TIMEOUT = int(os.getenv('GOOGLE_REQUEST_TIMEOUT', '120'))  # 视频处理需要更长时间
     GOOGLE_CONCURRENT_REQUESTS = int(os.getenv('GOOGLE_CONCURRENT_REQUESTS', '5'))  # Google API并发数，建议较低
->>>>>>> 496799c6
     
     # 数据获取范围配置
     ACCOUNT_QUALITY_DAYS = int(os.getenv('ACCOUNT_QUALITY_DAYS', '90'))  # 维度一：账户质量分数据范围（天数）
